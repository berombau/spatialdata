--- conflicted
+++ resolved
@@ -46,9 +46,6 @@
 per-file-ignores =
     tests/*: D
     */__init__.py: F401
-<<<<<<< HEAD
-=======
     # TODO: this file is weird, but it's not actually causing a bug and fixing it is
     # signifigantly harder than ignoring it
->>>>>>> 5afe438c
     spatialdata/_constants/_enum.py: B024
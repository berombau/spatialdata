import logging
import os
import warnings
from pathlib import Path
from typing import Optional, Union

import zarr
from anndata import AnnData

from spatialdata._core.spatialdata import SpatialData
from spatialdata._io._utils import ome_zarr_logger, read_table_and_validate
from spatialdata._io.io_points import _read_points
from spatialdata._io.io_raster import _read_multiscale
from spatialdata._io.io_shapes import _read_shapes
from spatialdata._logging import logger


def _open_zarr_store(store: Union[str, Path, zarr.Group]) -> tuple[zarr.Group, str]:
    """
    Open a zarr store (on-disk or remote) and return the zarr.Group object and the path to the store.

    Parameters
    ----------
    store
        Path to the zarr store (on-disk or remote) or a zarr.Group object.

    Returns
    -------
    A tuple of the zarr.Group object and the path to the store.
    """
    f = store if isinstance(store, zarr.Group) else zarr.open(store, mode="r")
    # workaround: .zmetadata is being written as zmetadata (https://github.com/zarr-developers/zarr-python/issues/1121)
    if isinstance(store, (str, Path)) and str(store).startswith("http") and len(f) == 0:
        f = zarr.open_consolidated(store, mode="r", metadata_key="zmetadata")
    f_store_path = f.store.store.path if isinstance(f.store, zarr.storage.ConsolidatedMetadataStore) else f.store.path
    return f, f_store_path


def _get_substore(store: Union[str, Path, zarr.Group], path: Optional[str] = None) -> Union[str, zarr.storage.FSStore]:
    if isinstance(store, (str, Path)):
        store = zarr.open(store, mode="r").store
    if isinstance(store, zarr.Group):
        store = store.store
    if isinstance(store, zarr.storage.DirectoryStore):
        # if local store, use local sepertor
        return os.path.join(store.path, path) if path else store.path
    if isinstance(store, zarr.storage.FSStore):
        # reuse the same fs object, assume '/' as separator
        return zarr.storage.FSStore(url=store.path + "/" + path, fs=store.fs, mode="r")
    if isinstance(store, zarr.storage.ConsolidatedMetadataStore):
        # reuse the same fs object, assume '/' as separator
        return store.store.path + path
    # fallback to FSStore with standard fs, assume '/' as separator
    return zarr.storage.FSStore(url=store.path + "/" + path, mode="r")


def read_zarr(store: Union[str, Path, zarr.Group], selection: Optional[tuple[str]] = None) -> SpatialData:
    """
    Read a SpatialData dataset from a zarr store (on-disk or remote).

    Parameters
    ----------
    store
        Path to the zarr store (on-disk or remote) or a zarr.Group object.

    selection
        List of elements to read from the zarr store (images, labels, points, shapes, table). If None, all elements are
        read.

    Returns
    -------
    A SpatialData object.
    """
    f, f_store_path = _open_zarr_store(store)

    images = {}
    labels = {}
    points = {}
    tables: dict[str, AnnData] = {}
    shapes = {}

    # TODO: remove table once deprecated.
    selector = {"images", "labels", "points", "shapes", "tables", "table"} if not selection else set(selection or [])
    logger.debug(f"Reading selection {selector}")

    # read multiscale images
    if "images" in selector and "images" in f:
        group = f["images"]
        count = 0
        for subgroup_name in group:
            if Path(subgroup_name).name.startswith("."):
                # skip hidden files like .zgroup or .zmetadata
                continue
            f_elem = group[subgroup_name]
            f_elem_store = _get_substore(f, f_elem.path)
            element = _read_multiscale(f_elem_store, raster_type="image")
            images[subgroup_name] = element
            count += 1
        logger.debug(f"Found {count} elements in {group}")

    # read multiscale labels
    with ome_zarr_logger(logging.ERROR):
        if "labels" in selector and "labels" in f:
            group = f["labels"]
            count = 0
            for subgroup_name in group:
                if Path(subgroup_name).name.startswith("."):
                    # skip hidden files like .zgroup or .zmetadata
                    continue
                f_elem = group[subgroup_name]
                f_elem_store = _get_substore(f, f_elem.path)
                labels[subgroup_name] = _read_multiscale(f_elem_store, raster_type="labels")
                count += 1
            logger.debug(f"Found {count} elements in {group}")

    # now read rest of the data
    if "points" in selector and "points" in f:
        group = f["points"]
        count = 0
        for subgroup_name in group:
            f_elem = group[subgroup_name]
            if Path(subgroup_name).name.startswith("."):
                # skip hidden files like .zgroup or .zmetadata
                continue
            f_elem_store = _get_substore(f, f_elem.path)
            points[subgroup_name] = _read_points(f_elem_store)
            count += 1
        logger.debug(f"Found {count} elements in {group}")

    if "shapes" in selector and "shapes" in f:
        group = f["shapes"]
        count = 0
        for subgroup_name in group:
            if Path(subgroup_name).name.startswith("."):
                # skip hidden files like .zgroup or .zmetadata
                continue
            f_elem = group[subgroup_name]
            f_elem_store = _get_substore(f, f_elem.path)
            shapes[subgroup_name] = _read_shapes(f_elem_store)
            count += 1
        logger.debug(f"Found {count} elements in {group}")
    if "tables" in selector and "tables" in f:
        group = f["tables"]
        tables = read_table_and_validate(f_store_path, f, group, tables)

    if "table" in selector and "table" in f:
        warnings.warn(
            f"Table group found in zarr store at location {f_store_path}. Please update the zarr store"
            f"to use tables instead.",
            DeprecationWarning,
            stacklevel=2,
        )
        subgroup_name = "table"
        group = f[subgroup_name]
        tables = read_table_and_validate(f_store_path, f, group, tables)

        logger.debug(f"Found {count} elements in {group}")

    sdata = SpatialData(
        images=images,
        labels=labels,
        points=points,
        shapes=shapes,
        tables=tables,
    )
<<<<<<< HEAD
    sdata._path = Path(store._path if isinstance(store, zarr.Group) else store)
=======
    sdata.path = Path(store)
>>>>>>> f2bea77e
    return sdata<|MERGE_RESOLUTION|>--- conflicted
+++ resolved
@@ -163,9 +163,5 @@
         shapes=shapes,
         tables=tables,
     )
-<<<<<<< HEAD
-    sdata._path = Path(store._path if isinstance(store, zarr.Group) else store)
-=======
-    sdata.path = Path(store)
->>>>>>> f2bea77e
+    sdata.path = Path(store._path if isinstance(store, zarr.Group) else store)
     return sdata
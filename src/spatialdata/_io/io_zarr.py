--- conflicted
+++ resolved
@@ -144,36 +144,6 @@
         tables = read_table_and_validate(f_store_path, f, group, tables)
 
     if "table" in selector and "table" in f:
-<<<<<<< HEAD
-        group = f["table"]
-        count = 0
-        for subgroup_name in group:
-            if Path(subgroup_name).name.startswith("."):
-                # skip hidden files like .zgroup or .zmetadata
-                continue
-            f_elem = group[subgroup_name]
-            f_elem_store = _get_substore(f, f_elem.path)
-            if isinstance(f.store, zarr.storage.ConsolidatedMetadataStore):
-                table = read_elem(f_elem)
-                # we can replace read_elem with read_anndata_zarr after this PR gets into a release (>= 0.6.5)
-                # https://github.com/scverse/anndata/pull/1057#pullrequestreview-1530623183
-                # table = read_anndata_zarr(f_elem)
-            else:
-                table = read_anndata_zarr(f_elem_store)
-            if TableModel.ATTRS_KEY in table.uns:
-                # fill out eventual missing attributes that has been omitted because their value was None
-                attrs = table.uns[TableModel.ATTRS_KEY]
-                if "region" not in attrs:
-                    attrs["region"] = None
-                if "region_key" not in attrs:
-                    attrs["region_key"] = None
-                if "instance_key" not in attrs:
-                    attrs["instance_key"] = None
-                # fix type for region
-                if "region" in attrs and isinstance(attrs["region"], np.ndarray):
-                    attrs["region"] = attrs["region"].tolist()
-            count += 1
-=======
         warnings.warn(
             f"Table group found in zarr store at location {f_store_path}. Please update the zarr store"
             f"to use tables instead.",
@@ -184,7 +154,6 @@
         group = f[subgroup_name]
         tables = read_table_and_validate(f_store_path, f, group, tables)
 
->>>>>>> b73f3a89
         logger.debug(f"Found {count} elements in {group}")
 
     sdata = SpatialData(

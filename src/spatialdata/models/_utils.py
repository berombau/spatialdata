--- conflicted
+++ resolved
@@ -278,11 +278,7 @@
 
 @singledispatch
 def get_channels(data: Any) -> list[Any]:
-<<<<<<< HEAD
     """Get channels from data for an image element (both single and multiscale).
-=======
-    """Get channels from data.
->>>>>>> b73f3a89
 
     Parameters
     ----------
@@ -292,13 +288,10 @@
     Returns
     -------
     List of channels
-<<<<<<< HEAD
 
     Notes
     -----
     For multiscale images, the channels are validated to be consistent across scales.
-=======
->>>>>>> b73f3a89
     """
     raise ValueError(f"Cannot get channels from {type(data)}")
 
@@ -313,11 +306,7 @@
     name = list({list(data[i].data_vars.keys())[0] for i in data})[0]
     channels = {tuple(data[i][name].coords["c"].values) for i in data}
     if len(channels) > 1:
-<<<<<<< HEAD
         raise ValueError(f"Channels are not consistent across scales: {channels}")
-    return list(next(iter(channels)))
-=======
-        raise ValueError("TODO")
     return list(next(iter(channels)))
 
 
@@ -355,5 +344,4 @@
         else:
             new_shapes.append(shape)
     if any_3d:
-        gdf.geometry = new_shapes
->>>>>>> b73f3a89
+        gdf.geometry = new_shapes
--- conflicted
+++ resolved
@@ -7,11 +7,7 @@
 minimum_pre_commit_version: 2.16.0
 repos:
     - repo: https://github.com/psf/black
-<<<<<<< HEAD
-      rev: 22.8.0
-=======
       rev: 22.10.0
->>>>>>> 5afe438c
       hooks:
           - id: black
     - repo: https://github.com/pre-commit/mirrors-prettier
@@ -27,11 +23,7 @@
       hooks:
           - id: isort
     - repo: https://github.com/pre-commit/mirrors-mypy
-<<<<<<< HEAD
-      rev: v0.981
-=======
       rev: v0.982
->>>>>>> 5afe438c
       hooks:
           - id: mypy
             additional_dependencies: [numpy==1.22.0, types-requests]
@@ -57,13 +49,8 @@
             args: [--fix=lf]
           - id: trailing-whitespace
           - id: check-case-conflict
-<<<<<<< HEAD
-    - repo: https://github.com/myint/autoflake
-      rev: v1.6.1
-=======
     - repo: https://github.com/PyCQA/autoflake
       rev: v1.7.1
->>>>>>> 5afe438c
       hooks:
           - id: autoflake
             args:
@@ -83,11 +70,7 @@
                 - flake8-bugbear
                 - flake8-blind-except
     - repo: https://github.com/asottile/pyupgrade
-<<<<<<< HEAD
-      rev: v2.38.2
-=======
       rev: v3.0.0
->>>>>>> 5afe438c
       hooks:
           - id: pyupgrade
             args: [--py3-plus, --py38-plus, --keep-runtime-typing]
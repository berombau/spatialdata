from __future__ import annotations

import hashlib
from collections.abc import Generator, Mapping
from types import MappingProxyType
<<<<<<< HEAD
from typing import Dict, Generator, List, Optional, Union
=======
from typing import Optional, Union
>>>>>>> 913f9750

import pyarrow as pa
import zarr
from anndata import AnnData
from geopandas import GeoDataFrame
from multiscale_spatial_image.multiscale_spatial_image import MultiscaleSpatialImage
from ome_zarr.io import parse_url
from ome_zarr.types import JSONDict
from spatial_image import SpatialImage

from spatialdata._core.coordinate_system import CoordinateSystem
from spatialdata._core.core_utils import SpatialElement, get_dims, get_transform
from spatialdata._core.models import (
    Image2DModel,
    Image3DModel,
    Labels2DModel,
    Labels3DModel,
    PointsModel,
    PolygonsModel,
    ShapesModel,
    TableModel,
)
from spatialdata._io.write import (
    write_image,
    write_labels,
    write_points,
    write_polygons,
    write_shapes,
    write_table,
)
from spatialdata._logging import logger

# schema for elements
Label2D_s = Labels2DModel()
Label3D_s = Labels3DModel()
Image2D_s = Image2DModel()
Image3D_s = Image3DModel()
Polygon_s = PolygonsModel()
Point_s = PointsModel()
Shape_s = ShapesModel()
Table_s = TableModel()


class SpatialData:
    """
    The SpatialData object.

    The SpatialData object is a modular container for arbitrary combinations of spatial elements. The elements
    can be accesses separately and are stored as standard types (:class:`anndata.AnnData`,
    :class:`geopandas.GeoDataFrame`, :class:`xarray.DataArray`).


    Parameters
    ----------
    images
        Dict of 2D and 3D image elements. The following parsers are available: :class:`~spatialdata.Image2DModel`,
        :class:`~spatialdata.Image3DModel`.
    labels
        Dict of 2D and 3D labels elements. Labels are regions, they can't contain annotation, but they can be
        annotated by a table. The following parsers are available: :class:`~spatialdata.Labels2DModel`,
        :class:`~spatialdata.Labels3DModel`.
    points
        Dict of points elements. Points can contain annotations. The following parsers is available:
        :class:`~spatialdata.PointsModel`.
    polygons
        Dict of 2D polygons elements. They can't contain annotation but they can be annotated
        by a table. The following parsers is available: :class:`~spatialdata.PolygonsModel`.
    shapes
        Dict of 2D shapes elements (circles, squares). Shapes are regions, they can't contain annotation but they
        can be annotated by a table. The following parsers is available: :class:`~spatialdata.ShapesModel`.
    table
        AnnData table containing annotations for regions (labels, polygons, shapes). The following parsers is
        available: :class:`~spatialdata.TableModel`.

    Notes
    -----
    The spatial elements are stored with standard types:

        - images and labels are stored as :class:`spatial_image.SpatialImage` or :class:`multiscale_spatial_image.MultiscaleSpatialImage` objects, which are respectively equivalent to :class:`xarray.DataArray` and to a :class:`datatree.DataTree` of :class:`xarray.DataArray` objects.
        - points and shapes are stored as :class:`anndata.AnnData` objects, with the spatial coordinates stored in the obsm slot.
        - polygons are stored as :class:`geopandas.GeoDataFrame`.
        - the table are stored as :class:`anndata.AnnData` objects, with the spatial coordinates stored in the obsm slot.

    The table can annotate regions (shapes, polygons or labels) and can be used to store additional information.
    Points are not regions but 0-dimensional locations. They can't be annotated by a table, but they can store
    annotation directly.

    The elements need to pass a validation step. To construct valid elements you can use the parsers that we
    provide (:class:`~spatialdata.Image2DModel`, :class:`~spatialdata.Image3DModel`, :class:`~spatialdata.Labels2DModel`, :class:`~spatialdata.Labels3DModel`, :class:`~spatialdata.PointsModel`, :class:`~spatialdata.PolygonsModel`, :class:`~spatialdata.ShapesModel`, :class:`~spatialdata.TableModel`).
    """

    _images: Dict[str, Union[SpatialImage, MultiscaleSpatialImage]] = MappingProxyType({})  # type: ignore[assignment]
    _labels: Dict[str, Union[SpatialImage, MultiscaleSpatialImage]] = MappingProxyType({})  # type: ignore[assignment]
    _points: Dict[str, pa.Table] = MappingProxyType({})  # type: ignore[assignment]
    _polygons: Dict[str, GeoDataFrame] = MappingProxyType({})  # type: ignore[assignment]
    _shapes: Dict[str, AnnData] = MappingProxyType({})  # type: ignore[assignment]
    _table: Optional[AnnData] = None
    path: Optional[str] = None

    def __init__(
        self,
        images: Dict[str, Union[SpatialImage, MultiscaleSpatialImage]] = MappingProxyType({}),  # type: ignore[assignment]
        labels: Dict[str, Union[SpatialImage, MultiscaleSpatialImage]] = MappingProxyType({}),  # type: ignore[assignment]
        points: Dict[str, pa.Table] = MappingProxyType({}),  # type: ignore[assignment]
        polygons: Dict[str, GeoDataFrame] = MappingProxyType({}),  # type: ignore[assignment]
        shapes: Dict[str, AnnData] = MappingProxyType({}),  # type: ignore[assignment]
        table: Optional[AnnData] = None,
    ) -> None:
        self.path = None
        if images is not None:
            self._images: dict[str, Union[SpatialImage, MultiscaleSpatialImage]] = {}
            for k, v in images.items():
                self._add_image_in_memory(name=k, image=v)

        if labels is not None:
            self._labels: dict[str, Union[SpatialImage, MultiscaleSpatialImage]] = {}
            for k, v in labels.items():
                self._add_labels_in_memory(name=k, labels=v)

        if polygons is not None:
            self._polygons: dict[str, GeoDataFrame] = {}
            for k, v in polygons.items():
                self._add_polygons_in_memory(name=k, polygons=v)

        if shapes is not None:
            self._shapes: dict[str, AnnData] = {}
            for k, v in shapes.items():
                self._add_shapes_in_memory(name=k, shapes=v)

        if points is not None:
            self._points: dict[str, pa.Table] = {}
            for k, v in points.items():
                self._add_points_in_memory(name=k, points=v)

        if table is not None:
            Table_s.validate(table)
            self._table = table

    def _add_image_in_memory(self, name: str, image: Union[SpatialImage, MultiscaleSpatialImage]) -> None:
        if name in self._images:
            raise ValueError(f"Image {name} already exists in the dataset.")
        ndim = len(get_dims(image))
        if ndim == 3:
            Image2D_s.validate(image)
            self._images[name] = image
        elif ndim == 4:
            Image3D_s.validate(image)
            self._images[name] = image
        else:
            raise ValueError("Only czyx and cyx images supported")

    def _add_labels_in_memory(self, name: str, labels: Union[SpatialImage, MultiscaleSpatialImage]) -> None:
        if name in self._labels:
            raise ValueError(f"Labels {name} already exists in the dataset.")
        ndim = len(get_dims(labels))
        if ndim == 2:
            Label2D_s.validate(labels)
            self._labels[name] = labels
        elif ndim == 3:
            Label3D_s.validate(labels)
            self._labels[name] = labels
        else:
            raise ValueError(f"Only yx and zyx labels supported, got {ndim} dimensions")

    def _add_polygons_in_memory(self, name: str, polygons: GeoDataFrame) -> None:
        if name in self._polygons:
            raise ValueError(f"Polygons {name} already exists in the dataset.")
        Polygon_s.validate(polygons)
        self._polygons[name] = polygons

    def _add_shapes_in_memory(self, name: str, shapes: AnnData) -> None:
        if name in self._shapes:
            raise ValueError(f"Shapes {name} already exists in the dataset.")
        Shape_s.validate(shapes)
        self._shapes[name] = shapes

    def _add_points_in_memory(self, name: str, points: pa.Table) -> None:
        if name in self._points:
            raise ValueError(f"Points {name} already exists in the dataset.")
        Point_s.validate(points)
        self._points[name] = points

    def is_backed(self) -> bool:
        """Check if the data is backed by a Zarr storage or it is in-memory."""
        return self.path is not None

    def _init_add_element(self, name: str, element_type: str, overwrite: bool) -> zarr.Group:
        if self.path is None:
            # in the future we can relax this, but this ensures that we don't have objects that are partially backed
            # and partially in memory
            raise RuntimeError(
                "The data is not backed by a Zarr storage. In order to add new elements after "
                "initializing a SpatialData object you need to call SpatialData.write() first"
            )
        store = parse_url(self.path, mode="r+").store
        root = zarr.group(store=store)
        assert element_type in ["images", "labels", "points", "polygons", "shapes"]
        # not need to create the group for labels as it is already handled by ome-zarr-py
        if element_type != "labels":
            if element_type not in root:
                elem_group = root.create_group(name=element_type)
            else:
                elem_group = root[element_type]
        if overwrite:
            if element_type == "labels":
                if element_type in root:
                    elem_group = root[element_type]
            if name in elem_group:
                del elem_group[name]
        else:
            # bypass is to ensure that elem_group is defined. I don't want to define it as None but either having it
            # or not having it, so if the code tries to access it and it should not be there, it will raise an error
            bypass = False
            if element_type == "labels":
                if element_type in root:
                    elem_group = root[element_type]
                else:
                    bypass = True
            if not bypass:
                if name in elem_group:
                    raise ValueError(f"Element {name} already exists, use overwrite=True to overwrite it")

        if element_type != "labels":
            return elem_group
        else:
            return root

    def add_image(
        self,
<<<<<<< HEAD
        name: str,
        image: Union[SpatialImage, MultiscaleSpatialImage],
        storage_options: Optional[Union[JSONDict, List[JSONDict]]] = None,
        overwrite: bool = False,
=======
        file_path: str,
        storage_options: Optional[Union[JSONDict, list[JSONDict]]] = None,
>>>>>>> 913f9750
    ) -> None:
        if name not in self.images:
            self._add_image_in_memory(name=name, image=image)
        if self.is_backed():
            elem_group = self._init_add_element(name=name, element_type="images", overwrite=overwrite)
            write_image(
                image=self.images[name],
                group=elem_group,
                name=name,
                storage_options=storage_options,
            )

    def add_labels(
        self,
        name: str,
        labels: Union[SpatialImage, MultiscaleSpatialImage],
        storage_options: Optional[Union[JSONDict, List[JSONDict]]] = None,
        overwrite: bool = False,
    ) -> None:
        if name not in self.labels:
            self._add_labels_in_memory(name=name, labels=labels)
        if self.is_backed():
            elem_group = self._init_add_element(name=name, element_type="labels", overwrite=overwrite)
            write_labels(
                labels=self.labels[name],
                group=elem_group,
                name=name,
                storage_options=storage_options,
            )

    def add_points(
        self,
        name: str,
        points: pa.Table,
        overwrite: bool = False,
    ) -> None:
        if name not in self.points:
            self._add_points_in_memory(name=name, points=points)
        if self.is_backed():
            elem_group = self._init_add_element(name=name, element_type="points", overwrite=overwrite)
            write_points(
                points=self.points[name],
                group=elem_group,
                name=name,
            )

    def add_polygons(
        self,
        name: str,
        polygons: GeoDataFrame,
        overwrite: bool = False,
    ) -> None:
        if name not in self.polygons:
            self._add_polygons_in_memory(name=name, polygons=polygons)
        if self.is_backed():
            elem_group = self._init_add_element(name=name, element_type="polygons", overwrite=overwrite)
            write_polygons(
                polygons=self.polygons[name],
                group=elem_group,
                name=name,
            )

    def add_shapes(
        self,
        name: str,
        shapes: AnnData,
        overwrite: bool = False,
    ) -> None:
        if name not in self.shapes:
            self._add_shapes_in_memory(name=name, shapes=shapes)
        if self.is_backed():
            elem_group = self._init_add_element(name=name, element_type="shapes", overwrite=overwrite)
            write_shapes(
                shapes=self.shapes[name],
                group=elem_group,
                name=name,
            )

    def write(
        self, file_path: str, storage_options: Optional[Union[JSONDict, List[JSONDict]]] = None, overwrite: bool = False
    ) -> None:
        """Write the SpatialData object to Zarr."""

        if self.is_backed():
            if self.path == file_path:
                raise ValueError("Can't overwrite the original file")
            elif self.path != file_path and self.path is not None:
                logger.info(f"The Zarr file used for backing will now change from {self.path} to {file_path}")

        if not overwrite and parse_url(file_path, mode="r") is not None:
            raise ValueError("The Zarr store already exists. Use overwrite=True to overwrite the store.")
        else:
            store = parse_url(file_path, mode="w").store
            root = zarr.group(store=store)
            store.close()

        self.path = file_path
        try:
            if len(self.images):
                elem_group = root.create_group(name="images")
                for el in self.images.keys():
                    self.add_image(name=el, image=self.images[el], storage_options=storage_options)

            if len(self.labels):
                elem_group = root.create_group(name="labels")
                for el in self.labels.keys():
                    self.add_labels(name=el, labels=self.labels[el], storage_options=storage_options)

            if len(self.points):
                elem_group = root.create_group(name="points")
                for el in self.points.keys():
                    self.add_points(name=el, points=self.points[el])

            if len(self.polygons):
                elem_group = root.create_group(name="polygons")
                for el in self.polygons.keys():
                    self.add_polygons(name=el, polygons=self.polygons[el])

            if len(self.shapes):
                elem_group = root.create_group(name="shapes")
                for el in self.shapes.keys():
                    self.add_shapes(name=el, shapes=self.shapes[el])

            if self.table is not None:
                elem_group = root.create_group(name="table")
                write_table(table=self.table, group=elem_group, name="table")
        except Exception as e:  # noqa: B902
            self.path = None
            raise e

    @property
    def table(self) -> AnnData:
        return self._table

    @staticmethod
    def read(file_path: str) -> SpatialData:
        from spatialdata._io.read import read_zarr

        sdata = read_zarr(file_path)
        return sdata

    @property
    def images(self) -> Dict[str, Union[SpatialImage, MultiscaleSpatialImage]]:
        """Return images as a Dict of name to image data."""
        return self._images

    @property
    def labels(self) -> Dict[str, Union[SpatialImage, MultiscaleSpatialImage]]:
        """Return labels as a Dict of name to label data."""
        return self._labels

    @property
    def points(self) -> Dict[str, pa.Table]:
        """Return points as a Dict of name to point data."""
        return self._points

    @property
    def polygons(self) -> Dict[str, GeoDataFrame]:
        """Return polygons as a Dict of name to polygon data."""
        return self._polygons

    @property
    def shapes(self) -> Dict[str, AnnData]:
        """Return shapes as a Dict of name to shape data."""
        return self._shapes

<<<<<<< HEAD
    @property
    def coordinate_systems(self) -> Dict[str, CoordinateSystem]:
        ##
        all_cs: Dict[str, CoordinateSystem] = {}
        gen = self._gen_elements()
        for obj in gen:
            ct = get_transform(obj)
            if ct is not None:
                cs = ct.output_coordinate_system
                if cs is not None:
                    assert isinstance(cs, CoordinateSystem)
                    if isinstance(cs, CoordinateSystem):
                        name = cs.name
                        if name in all_cs:
                            added = all_cs[name]
                            assert cs == added
                        else:
                            all_cs[name] = cs
        ##
        return all_cs
=======
    def _non_empty_elements(self) -> list[str]:
        """Get the names of the elements that are not empty.

        Returns
        -------
        non_empty_elements : List[str]
            The names of the elements that are not empty.
        """
        all_elements = ["images", "labels", "points", "polygons", "shapes", "table"]
        return [
            element
            for element in all_elements
            if (getattr(self, element) is not None) and (len(getattr(self, element)) > 0)
        ]
>>>>>>> 913f9750

    def __repr__(self) -> str:
        return self._gen_repr()

    def _gen_repr(
        self,
    ) -> str:
        def rreplace(s: str, old: str, new: str, occurrence: int) -> str:
            li = s.rsplit(old, occurrence)
            return new.join(li)

        def h(s: str) -> str:
            return hashlib.md5(repr(s).encode()).hexdigest()

        descr = "SpatialData object with:"

        non_empty_elements = self._non_empty_elements()
        last_element_index = len(non_empty_elements) - 1
        for attr_index, attr in enumerate(non_empty_elements):
            last_attr = True if (attr_index == last_element_index) else False
            attribute = getattr(self, attr)

            descr += f"\n{h('level0')}{attr.capitalize()}"
            if isinstance(attribute, AnnData):
                descr += f"{h('empty_line')}"
                descr_class = attribute.__class__.__name__
                descr += f"{h('level1.0')}'{attribute}': {descr_class} {attribute.shape}"
                descr = rreplace(descr, h("level1.0"), "    └── ", 1)
            else:
                for k, v in attribute.items():
                    descr += f"{h('empty_line')}"
                    descr_class = v.__class__.__name__
                    if attr == "shapes":
                        descr += (
                            f"{h(attr + 'level1.1')}'{k}': {descr_class} with osbm.spatial "
                            f"{v.obsm['spatial'].shape}"
                        )
                    elif attr == "polygons":
                        descr += f"{h(attr + 'level1.1')}'{k}': {descr_class} " f"shape: {v.shape} (2D polygons)"
                    elif attr == "points":
                        if len(v) > 0:
                            n = len(get_dims(v))
                            dim_string = f"({n}D points)"
                        else:
                            dim_string = ""
                        if descr_class == "Table":
                            descr_class = "pyarrow.Table"
                        descr += f"{h(attr + 'level1.1')}'{k}': {descr_class} " f"shape: {v.shape} {dim_string}"
                    else:
                        if isinstance(v, SpatialImage):
                            descr += f"{h(attr + 'level1.1')}'{k}': {descr_class}[{''.join(v.dims)}] {v.shape}"
                        elif isinstance(v, MultiscaleSpatialImage):
                            shapes = []
                            dims: Optional[str] = None
                            for pyramid_level in v.keys():
                                dataset_names = list(v[pyramid_level].keys())
                                assert len(dataset_names) == 1
                                dataset_name = dataset_names[0]
                                vv = v[pyramid_level][dataset_name]
                                shape = vv.shape
                                if dims is None:
                                    dims = "".join(vv.dims)
                                shapes.append(shape)
                            descr += (
                                f"{h(attr + 'level1.1')}'{k}': {descr_class}[{dims}] " f"{', '.join(map(str, shapes))}"
                            )
                        else:
                            raise TypeError(f"Unknown type {type(v)}")
            if last_attr is True:
                descr = descr.replace(h("empty_line"), "\n  ")
            else:
                descr = descr.replace(h("empty_line"), "\n│ ")

        descr = rreplace(descr, h("level0"), "└── ", 1)
        descr = descr.replace(h("level0"), "├── ")

        for attr in ["images", "labels", "points", "polygons", "table", "shapes"]:
            descr = rreplace(descr, h(attr + "level1.1"), "    └── ", 1)
            descr = descr.replace(h(attr + "level1.1"), "    ├── ")
        return descr

    def _gen_elements(self) -> Generator[SpatialElement, None, None]:
        for element_type in ["images", "labels", "points", "polygons", "shapes"]:
            d = getattr(SpatialData, element_type).fget(self)
            yield from d.values()<|MERGE_RESOLUTION|>--- conflicted
+++ resolved
@@ -1,13 +1,9 @@
 from __future__ import annotations
 
 import hashlib
-from collections.abc import Generator, Mapping
+from collections.abc import Generator
 from types import MappingProxyType
-<<<<<<< HEAD
-from typing import Dict, Generator, List, Optional, Union
-=======
 from typing import Optional, Union
->>>>>>> 913f9750
 
 import pyarrow as pa
 import zarr
@@ -99,21 +95,21 @@
     provide (:class:`~spatialdata.Image2DModel`, :class:`~spatialdata.Image3DModel`, :class:`~spatialdata.Labels2DModel`, :class:`~spatialdata.Labels3DModel`, :class:`~spatialdata.PointsModel`, :class:`~spatialdata.PolygonsModel`, :class:`~spatialdata.ShapesModel`, :class:`~spatialdata.TableModel`).
     """
 
-    _images: Dict[str, Union[SpatialImage, MultiscaleSpatialImage]] = MappingProxyType({})  # type: ignore[assignment]
-    _labels: Dict[str, Union[SpatialImage, MultiscaleSpatialImage]] = MappingProxyType({})  # type: ignore[assignment]
-    _points: Dict[str, pa.Table] = MappingProxyType({})  # type: ignore[assignment]
-    _polygons: Dict[str, GeoDataFrame] = MappingProxyType({})  # type: ignore[assignment]
-    _shapes: Dict[str, AnnData] = MappingProxyType({})  # type: ignore[assignment]
+    _images: dict[str, Union[SpatialImage, MultiscaleSpatialImage]] = MappingProxyType({})  # type: ignore[assignment]
+    _labels: dict[str, Union[SpatialImage, MultiscaleSpatialImage]] = MappingProxyType({})  # type: ignore[assignment]
+    _points: dict[str, pa.Table] = MappingProxyType({})  # type: ignore[assignment]
+    _polygons: dict[str, GeoDataFrame] = MappingProxyType({})  # type: ignore[assignment]
+    _shapes: dict[str, AnnData] = MappingProxyType({})  # type: ignore[assignment]
     _table: Optional[AnnData] = None
     path: Optional[str] = None
 
     def __init__(
         self,
-        images: Dict[str, Union[SpatialImage, MultiscaleSpatialImage]] = MappingProxyType({}),  # type: ignore[assignment]
-        labels: Dict[str, Union[SpatialImage, MultiscaleSpatialImage]] = MappingProxyType({}),  # type: ignore[assignment]
-        points: Dict[str, pa.Table] = MappingProxyType({}),  # type: ignore[assignment]
-        polygons: Dict[str, GeoDataFrame] = MappingProxyType({}),  # type: ignore[assignment]
-        shapes: Dict[str, AnnData] = MappingProxyType({}),  # type: ignore[assignment]
+        images: dict[str, Union[SpatialImage, MultiscaleSpatialImage]] = MappingProxyType({}),  # type: ignore[assignment]
+        labels: dict[str, Union[SpatialImage, MultiscaleSpatialImage]] = MappingProxyType({}),  # type: ignore[assignment]
+        points: dict[str, pa.Table] = MappingProxyType({}),  # type: ignore[assignment]
+        polygons: dict[str, GeoDataFrame] = MappingProxyType({}),  # type: ignore[assignment]
+        shapes: dict[str, AnnData] = MappingProxyType({}),  # type: ignore[assignment]
         table: Optional[AnnData] = None,
     ) -> None:
         self.path = None
@@ -237,15 +233,10 @@
 
     def add_image(
         self,
-<<<<<<< HEAD
         name: str,
         image: Union[SpatialImage, MultiscaleSpatialImage],
-        storage_options: Optional[Union[JSONDict, List[JSONDict]]] = None,
+        storage_options: Optional[Union[JSONDict, list[JSONDict]]] = None,
         overwrite: bool = False,
-=======
-        file_path: str,
-        storage_options: Optional[Union[JSONDict, list[JSONDict]]] = None,
->>>>>>> 913f9750
     ) -> None:
         if name not in self.images:
             self._add_image_in_memory(name=name, image=image)
@@ -262,7 +253,7 @@
         self,
         name: str,
         labels: Union[SpatialImage, MultiscaleSpatialImage],
-        storage_options: Optional[Union[JSONDict, List[JSONDict]]] = None,
+        storage_options: Optional[Union[JSONDict, list[JSONDict]]] = None,
         overwrite: bool = False,
     ) -> None:
         if name not in self.labels:
@@ -325,7 +316,7 @@
             )
 
     def write(
-        self, file_path: str, storage_options: Optional[Union[JSONDict, List[JSONDict]]] = None, overwrite: bool = False
+        self, file_path: str, storage_options: Optional[Union[JSONDict, list[JSONDict]]] = None, overwrite: bool = False
     ) -> None:
         """Write the SpatialData object to Zarr."""
 
@@ -388,35 +379,34 @@
         return sdata
 
     @property
-    def images(self) -> Dict[str, Union[SpatialImage, MultiscaleSpatialImage]]:
+    def images(self) -> dict[str, Union[SpatialImage, MultiscaleSpatialImage]]:
         """Return images as a Dict of name to image data."""
         return self._images
 
     @property
-    def labels(self) -> Dict[str, Union[SpatialImage, MultiscaleSpatialImage]]:
+    def labels(self) -> dict[str, Union[SpatialImage, MultiscaleSpatialImage]]:
         """Return labels as a Dict of name to label data."""
         return self._labels
 
     @property
-    def points(self) -> Dict[str, pa.Table]:
+    def points(self) -> dict[str, pa.Table]:
         """Return points as a Dict of name to point data."""
         return self._points
 
     @property
-    def polygons(self) -> Dict[str, GeoDataFrame]:
+    def polygons(self) -> dict[str, GeoDataFrame]:
         """Return polygons as a Dict of name to polygon data."""
         return self._polygons
 
     @property
-    def shapes(self) -> Dict[str, AnnData]:
+    def shapes(self) -> dict[str, AnnData]:
         """Return shapes as a Dict of name to shape data."""
         return self._shapes
 
-<<<<<<< HEAD
-    @property
-    def coordinate_systems(self) -> Dict[str, CoordinateSystem]:
+    @property
+    def coordinate_systems(self) -> dict[str, CoordinateSystem]:
         ##
-        all_cs: Dict[str, CoordinateSystem] = {}
+        all_cs: dict[str, CoordinateSystem] = {}
         gen = self._gen_elements()
         for obj in gen:
             ct = get_transform(obj)
@@ -433,13 +423,13 @@
                             all_cs[name] = cs
         ##
         return all_cs
-=======
+
     def _non_empty_elements(self) -> list[str]:
         """Get the names of the elements that are not empty.
 
         Returns
         -------
-        non_empty_elements : List[str]
+        non_empty_elements
             The names of the elements that are not empty.
         """
         all_elements = ["images", "labels", "points", "polygons", "shapes", "table"]
@@ -448,7 +438,6 @@
             for element in all_elements
             if (getattr(self, element) is not None) and (len(getattr(self, element)) > 0)
         ]
->>>>>>> 913f9750
 
     def __repr__(self) -> str:
         return self._gen_repr()
